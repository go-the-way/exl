--- conflicted
+++ resolved
@@ -33,17 +33,15 @@
 		Name4 string `excel:"Name4"`
 		Name5 string `excel:"Name5"`
 	}
-<<<<<<< HEAD
 	readErrorTmp struct {
 		Name1       string `excel:"Name1"`
 		Name2       int    `excel:"Name2"`
 		ErrorsCount int
-=======
+  }
 	readUnusedTmp struct {
 		Name1 string `excel:"Name1"`
 		Name2 string `excel:"Name2"`
 		Count int
->>>>>>> 6a2ec59a
 	}
 	readSheetIndexOutOfRange        struct{}
 	readHeaderRowIndexOutOfRange    struct{}
@@ -54,7 +52,6 @@
 	rc.TrimSpace = true
 }
 
-<<<<<<< HEAD
 func countUnmarshalErrors(cell *xlsx.Cell, val *reflect.Value, fi FieldInfo) {
 	countF := val.FieldByName("ErrorsCount")
 	countF.SetInt(countF.Int() + 1)
@@ -62,7 +59,8 @@
 
 func (t *readErrorTmp) ReadConfigure(rc *ReadConfig) {
 	rc.RowUnmarshalErrorHandler = countUnmarshalErrors
-=======
+}
+
 func countUnusedColumns(cell *xlsx.Cell, val *reflect.Value, fi FieldInfo) {
 	countF := val.FieldByName("Count")
 	countF.SetInt(countF.Int() + 1)
@@ -70,7 +68,6 @@
 
 func (t *readUnusedTmp) ReadConfigure(rc *ReadConfig) {
 	rc.UnusedColumnsHandler = countUnusedColumns
->>>>>>> 6a2ec59a
 }
 
 func (t *readSheetIndexOutOfRange) ReadConfigure(rc *ReadConfig) {
