--- conflicted
+++ resolved
@@ -305,8 +305,7 @@
 		})
 	})
 }
-
-<<<<<<< HEAD
+  
 func TestReadFileErr(t *testing.T) {
 	if _, err := ReadFile[*readTmp](""); err == nil {
 		t.Error("test failed")
@@ -326,12 +325,12 @@
 	if _, err := ReadFile[*readSheetNameIndexOutOfRange](testFile); err != ErrSheetIndexOutOfRange {
 		t.Error("test failed")
 	}
-=======
+}
+
 type _reader struct{}
 
 func (*_reader) Read([]byte) (n int, err error) {
 	return 0, errors.New("read: unit test error")
->>>>>>> 6a2ec59a
 }
 
 func (*_reader) ReadAt([]byte, int64) (n int, err error) {
