--- conflicted
+++ resolved
@@ -23,15 +23,10 @@
 )
 
 type (
-<<<<<<< HEAD
 	ReadConfigurator             interface{ ReadConfigure(rc *ReadConfig) }
 	RowUnmarshalErrorHandlerFunc func(*xlsx.Cell, *reflect.Value, FieldInfo)
+	UnusedColumnsHandlerFunc     func(*xlsx.Cell, *reflect.Value, FieldInfo)
 	ReadConfig                   struct {
-=======
-	ReadConfigurator         interface{ ReadConfigure(rc *ReadConfig) }
-	UnusedColumnsHandlerFunc func(*xlsx.Cell, *reflect.Value, FieldInfo)
-	ReadConfig               struct {
->>>>>>> 6a2ec59a
 		// The tag name to use when looking for fields in the target struct.
 		// Defaults to "excel".
 		TagName string
@@ -78,17 +73,14 @@
 		// Configure a limit of 0 to collect all errors, without upper limit.
 		// Defaults to 10.
 		MaxUnmarshalErrors uint64
-<<<<<<< HEAD
 		// Handler function for unmarshal errors during row parsing.
 		// Takes precedence over all UnmarshalErrorHandling except
 		// UnmarshalErrorIgnore.
 		// Defaults to nil.
 		RowUnmarshalErrorHandler RowUnmarshalErrorHandlerFunc
-=======
 		// Handler function for columns not present in struct.
 		// Defaults to nil.
 		UnusedColumnsHandler UnusedColumnsHandlerFunc
->>>>>>> 6a2ec59a
 	}
 	UnmarshalErrorHandling uint8
 	FieldError             struct {
@@ -264,12 +256,6 @@
 	return ReadParsed[T](f, filterFunc...)
 }
 
-<<<<<<< HEAD
-type FieldInfo struct {
-	reflectFieldIndex int
-	header            string
-	unmarshalFunc     UnmarshalExcelFunc
-=======
 // ReadFile opens an xlsx file at the given file path.
 // Each row is parsed and unmarshalled into a slice of `T`.
 func ReadFile[T ReadConfigurator](file string, filterFunc ...func(t T) (add bool)) ([]T, error) {
@@ -278,7 +264,6 @@
 		return nil, err
 	}
 	return ReadParsed[T](f, filterFunc...)
->>>>>>> 6a2ec59a
 }
 
 // ReadBinary opens an xlsx file from the provided bytes.
